--- conflicted
+++ resolved
@@ -366,13 +366,8 @@
         }
     }
 
-<<<<<<< HEAD
-    function _getValidTokenData(IERC20 token) private view returns (bytes32 tokenData) {
+    function _getTokenData(IERC20 token) private view returns (bytes32 tokenData) {
         tokenData = _tokenState[token];
-=======
-    function _getTokenData(IERC20 token) private view returns (bytes32 tokenData) {
-        tokenData = _poolState[token];
->>>>>>> 33e00b52
 
         // A valid token can't be zero (must have non-zero weights)
         _require(tokenData != 0, Errors.INVALID_TOKEN);
