// SPDX-License-Identifier: GPL-3.0-or-later
// This program is free software: you can redistribute it and/or modify
// it under the terms of the GNU General Public License as published by
// the Free Software Foundation, either version 3 of the License, or
// (at your option) any later version.

// This program is distributed in the hope that it will be useful,
// but WITHOUT ANY WARRANTY; without even the implied warranty of
// MERCHANTABILITY or FITNESS FOR A PARTICULAR PURPOSE.  See the
// GNU General Public License for more details.

// You should have received a copy of the GNU General Public License
// along with this program.  If not, see <http://www.gnu.org/licenses/>.

pragma solidity ^0.7.0;

import "@balancer-labs/v2-solidity-utils/contracts/math/FixedPoint.sol";
import "@balancer-labs/v2-solidity-utils/contracts/math/Math.sol";
import "@balancer-labs/v2-solidity-utils/contracts/helpers/InputHelpers.sol";

/* solhint-disable private-vars-leading-underscore */

contract WeightedMath {
    using FixedPoint for uint256;
    // A minimum normalized weight imposes a maximum weight ratio. We need this due to limitations in the
    // implementation of the power function, as these ratios are often exponents.
    uint256 internal constant _MIN_WEIGHT = 0.01e18;
    // Having a minimum normalized weight imposes a limit on the maximum number of tokens;
    // i.e., the largest possible pool is one where all tokens have exactly the minimum weight.
    uint256 internal constant _MAX_WEIGHTED_TOKENS = 100;

    // Pool limits that arise from limitations in the fixed point power function (and the imposed 1:100 maximum weight
    // ratio).

    // Swap limits: amounts swapped may not be larger than this percentage of total balance.
    uint256 internal constant _MAX_IN_RATIO = 0.3e18;
    uint256 internal constant _MAX_OUT_RATIO = 0.3e18;

    // Invariant growth limit: non-proportional joins cannot cause the invariant to increase by more than this ratio.
    uint256 internal constant _MAX_INVARIANT_RATIO = 3e18;
    // Invariant shrink limit: non-proportional exits cannot cause the invariant to decrease by less than this ratio.
    uint256 internal constant _MIN_INVARIANT_RATIO = 0.7e18;

    // Invariant is used to collect protocol swap fees by comparing its value between two times.
    // So we can round always to the same direction. It is also used to initiate the BPT amount
    // and, because there is a minimum BPT, we round down the invariant.
    function _calculateInvariant(uint256[] memory normalizedWeights, uint256[] memory balances)
        internal
        pure
        returns (uint256 invariant)
    {
        /**********************************************************************************************
        // invariant               _____                                                             //
        // wi = weight index i      | |      wi                                                      //
        // bi = balance index i     | |  bi ^   = i                                                  //
        // i = invariant                                                                             //
        **********************************************************************************************/

        invariant = FixedPoint.ONE;
        for (uint256 i = 0; i < normalizedWeights.length; i++) {
            invariant = invariant.mulDown(balances[i].powDown(normalizedWeights[i]));
        }

        _require(invariant > 0, Errors.ZERO_INVARIANT);
    }

    // Computes how many tokens can be taken out of a pool if `amountIn` are sent, given the
    // current balances and weights.
    function _calcOutGivenIn(
        uint256 balanceIn,
        uint256 weightIn,
        uint256 balanceOut,
        uint256 weightOut,
        uint256 amountIn
    ) internal pure returns (uint256) {
        /**********************************************************************************************
        // outGivenIn                                                                                //
        // aO = amountOut                                                                            //
        // bO = balanceOut                                                                           //
        // bI = balanceIn              /      /            bI             \    (wI / wO) \           //
        // aI = amountIn    aO = bO * |  1 - | --------------------------  | ^            |          //
        // wI = weightIn               \      \       ( bI + aI )         /              /           //
        // wO = weightOut                                                                            //
        **********************************************************************************************/

        // Amount out, so we round down overall.

        // The multiplication rounds down, and the subtrahend (power) rounds up (so the base rounds up too).
        // Because bI / (bI + aI) <= 1, the exponent rounds down.

        // Cannot exceed maximum in ratio
        _require(amountIn <= balanceIn.mulDown(_MAX_IN_RATIO), Errors.MAX_IN_RATIO);

        uint256 denominator = balanceIn.add(amountIn);
        uint256 base = balanceIn.divUp(denominator);
        uint256 exponent = weightIn.divDown(weightOut);
        uint256 power = base.powUp(exponent);

        return balanceOut.mulDown(power.complement());
    }

    // Computes how many tokens must be sent to a pool in order to take `amountOut`, given the
    // current balances and weights.
    function _calcInGivenOut(
        uint256 balanceIn,
        uint256 weightIn,
        uint256 balanceOut,
        uint256 weightOut,
        uint256 amountOut
    ) internal pure returns (uint256) {
        /**********************************************************************************************
        // inGivenOut                                                                                //
        // aO = amountOut                                                                            //
        // bO = balanceOut                                                                           //
        // bI = balanceIn              /  /            bO             \    (wO / wI)      \          //
        // aI = amountIn    aI = bI * |  | --------------------------  | ^            - 1  |         //
        // wI = weightIn               \  \       ( bO - aO )         /                   /          //
        // wO = weightOut                                                                            //
        **********************************************************************************************/

        // Amount in, so we round up overall.

        // The multiplication rounds up, and the power rounds up (so the base rounds up too).
        // Because b0 / (b0 - a0) >= 1, the exponent rounds up.

        // Cannot exceed maximum out ratio
        _require(amountOut <= balanceOut.mulDown(_MAX_OUT_RATIO), Errors.MAX_OUT_RATIO);

        uint256 base = balanceOut.divUp(balanceOut.sub(amountOut));
        uint256 exponent = weightOut.divUp(weightIn);
        uint256 power = base.powUp(exponent);

        // Because the base is larger than one (and the power rounds up), the power should always be larger than one, so
        // the following subtraction should never revert.
        uint256 ratio = power.sub(FixedPoint.ONE);

        return balanceIn.mulUp(ratio);
    }

    function _calcBptOutGivenExactTokensIn(
        uint256[] memory balances,
        uint256[] memory normalizedWeights,
        uint256[] memory amountsIn,
        uint256 bptTotalSupply,
        uint256 swapFeePercentage
    ) internal pure returns (uint256) {
        // BPT out, so we round down overall.

        uint256[] memory balanceRatiosWithFee = new uint256[](amountsIn.length);

        uint256 invariantRatioWithFees = 0;
        for (uint256 i = 0; i < balances.length; i++) {
            balanceRatiosWithFee[i] = balances[i].add(amountsIn[i]).divDown(balances[i]);
            invariantRatioWithFees = invariantRatioWithFees.add(balanceRatiosWithFee[i].mulDown(normalizedWeights[i]));
        }

        uint256 invariantRatio = FixedPoint.ONE;
        for (uint256 i = 0; i < balances.length; i++) {
            uint256 amountInWithoutFee;

            if (balanceRatiosWithFee[i] > invariantRatioWithFees) {
                uint256 nonTaxableAmount = balances[i].mulDown(invariantRatioWithFees.sub(FixedPoint.ONE));
                uint256 taxableAmount = amountsIn[i].sub(nonTaxableAmount);
                amountInWithoutFee = nonTaxableAmount.add(taxableAmount.mulDown(FixedPoint.ONE.sub(swapFeePercentage)));
            } else {
                amountInWithoutFee = amountsIn[i];
            }

            uint256 balanceRatio = balances[i].add(amountInWithoutFee).divDown(balances[i]);

            invariantRatio = invariantRatio.mulDown(balanceRatio.powDown(normalizedWeights[i]));
        }

        if (invariantRatio > FixedPoint.ONE) {
            return bptTotalSupply.mulDown(invariantRatio.sub(FixedPoint.ONE));
        } else {
            return 0;
        }
    }

    function _calcTokenInGivenExactBptOut(
        uint256 balance,
        uint256 normalizedWeight,
        uint256 bptAmountOut,
        uint256 bptTotalSupply,
        uint256 swapFeePercentage
    ) internal pure returns (uint256) {
        /******************************************************************************************
        // tokenInForExactBPTOut                                                                 //
        // a = amountIn                                                                          //
        // b = balance                      /  /    totalBPT + bptOut      \    (1 / w)       \  //
        // bptOut = bptAmountOut   a = b * |  | --------------------------  | ^          - 1  |  //
        // bpt = totalBPT                   \  \       totalBPT            /                  /  //
        // w = weight                                                                            //
        ******************************************************************************************/

        // Token in, so we round up overall.

        // Calculate the factor by which the invariant will increase after minting BPTAmountOut
        uint256 invariantRatio = bptTotalSupply.add(bptAmountOut).divUp(bptTotalSupply);
        _require(invariantRatio <= _MAX_INVARIANT_RATIO, Errors.MAX_OUT_BPT_FOR_TOKEN_IN);

        // Calculate by how much the token balance has to increase to match the invariantRatio
        uint256 balanceRatio = invariantRatio.powUp(FixedPoint.ONE.divUp(normalizedWeight));

        uint256 amountInWithoutFee = balance.mulUp(balanceRatio.sub(FixedPoint.ONE));

        // We can now compute how much extra balance is being deposited and used in virtual swaps, and charge swap fees
        // accordingly.
        uint256 taxablePercentage = normalizedWeight.complement();
        uint256 taxableAmount = amountInWithoutFee.mulUp(taxablePercentage);
        uint256 nonTaxableAmount = amountInWithoutFee.sub(taxableAmount);

        return nonTaxableAmount.add(taxableAmount.divUp(FixedPoint.ONE.sub(swapFeePercentage)));
    }

<<<<<<< HEAD
    function _calcTokensInGivenExactBptOut(
        uint256[] memory balances,
        uint256 bptAmountOut,
        uint256 bptTotalSupply
    ) internal pure returns (uint256[] memory amountsIn) {
        /*************************************************************************************************
        // tokensInForExactBptOut                                                                       //
        // (per token)                                                                                  //
        // aI = amountIn                   /  totalBPT + bptOut      \                                  //
        // b = balance           aI = b * | --------------------- - 1 |                                 //
        // bptOut = bptAmountOut           \       totalBPT          /                                  //
        // bpt = totalBPT                                                                               //
        *************************************************************************************************/

        // Tokens in, so we round up overall.

        amountsIn = new uint256[](balances.length);

        // Calculate the factor by which the invariant will increase after minting BPTAmountOut
        uint256 balanceMultiplier = bptTotalSupply.add(bptAmountOut).divUp(bptTotalSupply).sub(FixedPoint.ONE);

        // Balances need to increase by (invariantRatio - 1)
        for (uint256 i = 0; i < balances.length; i++) {
            amountsIn[i] = balanceMultiplier.mulUp(balances[i]);
        }
=======
    function _calcAllTokensInGivenExactBptOut(
        uint256[] memory balances,
        uint256 bptAmountOut,
        uint256 totalBPT
    ) internal pure returns (uint256[] memory) {
        /************************************************************************************
        // tokensInForExactBptOut                                                          //
        // (per token)                                                                     //
        // aI = amountIn                   /   bptOut   \                                  //
        // b = balance           aI = b * | ------------ |                                 //
        // bptOut = bptAmountOut           \  totalBPT  /                                  //
        // bpt = totalBPT                                                                  //
        ************************************************************************************/

        // Tokens in, so we round up overall.
        uint256 bptRatio = bptAmountOut.divUp(totalBPT);

        uint256[] memory amountsIn = new uint256[](balances.length);
        for (uint256 i = 0; i < balances.length; i++) {
            amountsIn[i] = balances[i].mulUp(bptRatio);
        }

        return amountsIn;
>>>>>>> 8d1dd9e3
    }

    function _calcBptInGivenExactTokensOut(
        uint256[] memory balances,
        uint256[] memory normalizedWeights,
        uint256[] memory amountsOut,
        uint256 bptTotalSupply,
        uint256 swapFeePercentage
    ) internal pure returns (uint256) {
        // BPT in, so we round up overall.

        uint256[] memory balanceRatiosWithoutFee = new uint256[](amountsOut.length);
        uint256 invariantRatioWithoutFees = 0;
        for (uint256 i = 0; i < balances.length; i++) {
            balanceRatiosWithoutFee[i] = balances[i].sub(amountsOut[i]).divUp(balances[i]);
            invariantRatioWithoutFees = invariantRatioWithoutFees.add(
                balanceRatiosWithoutFee[i].mulUp(normalizedWeights[i])
            );
        }

        uint256 invariantRatio = FixedPoint.ONE;
        for (uint256 i = 0; i < balances.length; i++) {
            // Swap fees are typically charged on 'token in', but there is no 'token in' here, so we apply it to
            // 'token out'. This results in slightly larger price impact.

            uint256 amountOutWithFee;
            if (invariantRatioWithoutFees > balanceRatiosWithoutFee[i]) {
                uint256 nonTaxableAmount = balances[i].mulDown(invariantRatioWithoutFees.complement());
                uint256 taxableAmount = amountsOut[i].sub(nonTaxableAmount);
                amountOutWithFee = nonTaxableAmount.add(taxableAmount.divUp(FixedPoint.ONE.sub(swapFeePercentage)));
            } else {
                amountOutWithFee = amountsOut[i];
            }

            uint256 balanceRatio = balances[i].sub(amountOutWithFee).divDown(balances[i]);

            invariantRatio = invariantRatio.mulDown(balanceRatio.powDown(normalizedWeights[i]));
        }

        return bptTotalSupply.mulUp(invariantRatio.complement());
    }

    function _calcTokenOutGivenExactBptIn(
        uint256 balance,
        uint256 normalizedWeight,
        uint256 bptAmountIn,
        uint256 bptTotalSupply,
        uint256 swapFeePercentage
    ) internal pure returns (uint256) {
        /*****************************************************************************************
        // exactBPTInForTokenOut                                                                //
        // a = amountOut                                                                        //
        // b = balance                     /      /    totalBPT - bptIn       \    (1 / w)  \   //
        // bptIn = bptAmountIn    a = b * |  1 - | --------------------------  | ^           |  //
        // bpt = totalBPT                  \      \       totalBPT            /             /   //
        // w = weight                                                                           //
        *****************************************************************************************/

        // Token out, so we round down overall. The multiplication rounds down, but the power rounds up (so the base
        // rounds up). Because (totalBPT - bptIn) / totalBPT <= 1, the exponent rounds down.

        // Calculate the factor by which the invariant will decrease after burning BPTAmountIn
        uint256 invariantRatio = bptTotalSupply.sub(bptAmountIn).divUp(bptTotalSupply);
        _require(invariantRatio >= _MIN_INVARIANT_RATIO, Errors.MIN_BPT_IN_FOR_TOKEN_OUT);

        // Calculate by how much the token balance has to decrease to match invariantRatio
        uint256 balanceRatio = invariantRatio.powUp(FixedPoint.ONE.divDown(normalizedWeight));

        // Because of rounding up, balanceRatio can be greater than one. Using complement prevents reverts.
        uint256 amountOutWithoutFee = balance.mulDown(balanceRatio.complement());

        // We can now compute how much excess balance is being withdrawn as a result of the virtual swaps, which result
        // in swap fees.
        uint256 taxablePercentage = normalizedWeight.complement();

        // Swap fees are typically charged on 'token in', but there is no 'token in' here, so we apply it
        // to 'token out'. This results in slightly larger price impact. Fees are rounded up.
        uint256 taxableAmount = amountOutWithoutFee.mulUp(taxablePercentage);
        uint256 nonTaxableAmount = amountOutWithoutFee.sub(taxableAmount);

        return nonTaxableAmount.add(taxableAmount.mulDown(FixedPoint.ONE.sub(swapFeePercentage)));
    }

    function _calcTokensOutGivenExactBptIn(
        uint256[] memory balances,
        uint256 bptAmountIn,
        uint256 totalBPT
    ) internal pure returns (uint256[] memory) {
        /**********************************************************************************************
        // exactBPTInForTokensOut                                                                    //
        // (per token)                                                                               //
        // aO = amountOut                  /        bptIn         \                                  //
        // b = balance           a0 = b * | ---------------------  |                                 //
        // bptIn = bptAmountIn             \       totalBPT       /                                  //
        // bpt = totalBPT                                                                            //
        **********************************************************************************************/

        // Since we're computing an amount out, we round down overall. This means rounding down on both the
        // multiplication and division.

        uint256 bptRatio = bptAmountIn.divDown(totalBPT);

        uint256[] memory amountsOut = new uint256[](balances.length);
        for (uint256 i = 0; i < balances.length; i++) {
            amountsOut[i] = balances[i].mulDown(bptRatio);
        }

        return amountsOut;
    }

    function _calcDueTokenProtocolSwapFeeAmount(
        uint256 balance,
        uint256 normalizedWeight,
        uint256 previousInvariant,
        uint256 currentInvariant,
        uint256 protocolSwapFeePercentage
    ) internal pure returns (uint256) {
        /*********************************************************************************
        /*  protocolSwapFeePercentage * balanceToken * ( 1 - (previousInvariant / currentInvariant) ^ (1 / weightToken))
        *********************************************************************************/

        if (currentInvariant <= previousInvariant) {
            // This shouldn't happen outside of rounding errors, but have this safeguard nonetheless to prevent the Pool
            // from entering a locked state in which joins and exits revert while computing accumulated swap fees.
            return 0;
        }

        // We round down to prevent issues in the Pool's accounting, even if it means paying slightly less in protocol
        // fees to the Vault.

        // Fee percentage and balance multiplications round down, while the subtrahend (power) rounds up (as does the
        // base). Because previousInvariant / currentInvariant <= 1, the exponent rounds down.

        uint256 base = previousInvariant.divUp(currentInvariant);
        uint256 exponent = FixedPoint.ONE.divDown(normalizedWeight);

        // Because the exponent is larger than one, the base of the power function has a lower bound. We cap to this
        // value to avoid numeric issues, which means in the extreme case (where the invariant growth is larger than
        // 1 / min exponent) the Pool will pay less in protocol fees than it should.
        base = Math.max(base, FixedPoint.MIN_POW_BASE_FREE_EXPONENT);

        uint256 power = base.powUp(exponent);

        uint256 tokenAccruedFees = balance.mulDown(power.complement());
        return tokenAccruedFees.mulDown(protocolSwapFeePercentage);
    }
}<|MERGE_RESOLUTION|>--- conflicted
+++ resolved
@@ -214,33 +214,6 @@
         return nonTaxableAmount.add(taxableAmount.divUp(FixedPoint.ONE.sub(swapFeePercentage)));
     }
 
-<<<<<<< HEAD
-    function _calcTokensInGivenExactBptOut(
-        uint256[] memory balances,
-        uint256 bptAmountOut,
-        uint256 bptTotalSupply
-    ) internal pure returns (uint256[] memory amountsIn) {
-        /*************************************************************************************************
-        // tokensInForExactBptOut                                                                       //
-        // (per token)                                                                                  //
-        // aI = amountIn                   /  totalBPT + bptOut      \                                  //
-        // b = balance           aI = b * | --------------------- - 1 |                                 //
-        // bptOut = bptAmountOut           \       totalBPT          /                                  //
-        // bpt = totalBPT                                                                               //
-        *************************************************************************************************/
-
-        // Tokens in, so we round up overall.
-
-        amountsIn = new uint256[](balances.length);
-
-        // Calculate the factor by which the invariant will increase after minting BPTAmountOut
-        uint256 balanceMultiplier = bptTotalSupply.add(bptAmountOut).divUp(bptTotalSupply).sub(FixedPoint.ONE);
-
-        // Balances need to increase by (invariantRatio - 1)
-        for (uint256 i = 0; i < balances.length; i++) {
-            amountsIn[i] = balanceMultiplier.mulUp(balances[i]);
-        }
-=======
     function _calcAllTokensInGivenExactBptOut(
         uint256[] memory balances,
         uint256 bptAmountOut,
@@ -264,7 +237,6 @@
         }
 
         return amountsIn;
->>>>>>> 8d1dd9e3
     }
 
     function _calcBptInGivenExactTokensOut(
